--- conflicted
+++ resolved
@@ -381,17 +381,6 @@
     for (int i = 0; i < nSocksPerThread; i++)
     {
       if (tasks4Fds[i][0] > -1)
-<<<<<<< HEAD
-      { 
-        idle = 0;
-        ncclSocketRequest *r = &comm->requests[tasks4Fds[i][0]];
-        ncclSocketTask *t = r->tasks[tasks4Fds[i][1]];
-        if (t != NULL && t->used == 1 && t->offset < t->size)
-        {
-          t->result =
-              socketProgress(t->op, myFds[i], t->data, t->size, &t->offset);
-          if (t->result != ncclSuccess)
-=======
       {
         int reqPos = comm->cnt2pos[tasks4Fds[i][0]];
         ncclSocketRequest *r = &comm->requests[reqPos];
@@ -401,7 +390,6 @@
         } else {
           ncclSocketTask *t = r->tasks[tasks4Fds[i][1]];
           if (t != NULL && t->used == 1 && t->offset < t->size)
->>>>>>> 67ef73d3
           {
             t->result =
                 socketProgress(t->op, myFds[i], t->data, t->size, &t->offset);
@@ -420,24 +408,6 @@
           }
           else
           {
-<<<<<<< HEAD
-            // task done, clear the flags in tasks4Fds
-            tasks4Fds[i][0] = -1;
-            tasks4Fds[i][1] = -1;
-            INFO(NCCL_ALL, "comp recv-task %d-%d, size %d, offset %d", t->reqIdx, t->posIdx, t->size, t->offset);
-          }
-        }
-        else
-        {
-          if (t != NULL) {
-            INFO(NCCL_ALL, "inprog recv data, reqidx %d, req ptr %p, task-idx %d, task ptr %p, used %d", tasks4Fds[i][0], r, tasks4Fds[i][1], t, t->used);
-          } else {
-            // INFO(NCCL_ALL, "inprog recv data, reqidx %d, req ptr %p, task-idx %d, task ptr %p", tasks4Fds[i][0], r, tasks4Fds[i][1], t);
-          }
-          // null ptr of task or
-        }
-        
-=======
             // if (t != NULL) {
             //   INFO(NCCL_ALL, "recv thd, recv data, reqidx %d, req ptr %p, task-idx %d, task ptr %p, used %d", tasks4Fds[i][0], r, tasks4Fds[i][1], t, t->used);
             // } else {
@@ -448,7 +418,6 @@
         }
         
         idle = 0;
->>>>>>> 67ef73d3
       }
     }
     // INFO(NCCL_INIT|NCCL_NET, "recv thd, recvd task task data");
